--- conflicted
+++ resolved
@@ -62,16 +62,20 @@
     return opt_setboolean(L, ps, SOL_SOCKET, SO_REUSEADDR); 
 }
 
-<<<<<<< HEAD
+int opt_get_reuseaddr(lua_State *L, p_socket ps)
+{
+    return opt_getboolean(L, ps, SOL_SOCKET, SO_REUSEADDR); 
+}
+
 /* enables reuse of local port */
 int opt_set_reuseport(lua_State *L, p_socket ps)
 {
     return opt_setboolean(L, ps, SOL_SOCKET, SO_REUSEPORT); 
-=======
-int opt_get_reuseaddr(lua_State *L, p_socket ps)
-{
-    return opt_getboolean(L, ps, SOL_SOCKET, SO_REUSEADDR); 
->>>>>>> 195b2a74
+}
+
+int opt_get_reuseport(lua_State *L, p_socket ps)
+{
+    return opt_getboolean(L, ps, SOL_SOCKET, SO_REUSEPORT); 
 }
 
 /* disables the Naggle algorithm */
@@ -80,30 +84,22 @@
     return opt_setboolean(L, ps, IPPROTO_TCP, TCP_NODELAY); 
 }
 
-<<<<<<< HEAD
+int opt_get_tcp_nodelay(lua_State *L, p_socket ps)
+{
+    return opt_getboolean(L, ps, IPPROTO_TCP, TCP_NODELAY);
+}
+
 int opt_set_keepalive(lua_State *L, p_socket ps)
-=======
-int opt_get_tcp_nodelay(lua_State *L, p_socket ps)
-{
-    return opt_getboolean(L, ps, IPPROTO_TCP, TCP_NODELAY);
-}
-
-int opt_keepalive(lua_State *L, p_socket ps)
->>>>>>> 195b2a74
 {
     return opt_setboolean(L, ps, SOL_SOCKET, SO_KEEPALIVE); 
 }
 
-<<<<<<< HEAD
+int opt_get_keepalive(lua_State *L, p_socket ps)
+{
+    return opt_getboolean(L, ps, SOL_SOCKET, SO_KEEPALIVE); 
+}
+
 int opt_set_dontroute(lua_State *L, p_socket ps)
-=======
-int opt_get_keepalive(lua_State *L, p_socket ps)
-{
-    return opt_getboolean(L, ps, SOL_SOCKET, SO_KEEPALIVE); 
-}
-
-int opt_dontroute(lua_State *L, p_socket ps)
->>>>>>> 195b2a74
 {
     return opt_setboolean(L, ps, SOL_SOCKET, SO_DONTROUTE);
 }
@@ -140,52 +136,6 @@
     return opt_set(L, ps, SOL_SOCKET, SO_LINGER, (char *) &li, sizeof(li));
 }
 
-int opt_set_ip_multicast_ttl(lua_State *L, p_socket ps)
-{
-    int val = (int) luaL_checknumber(L, 3);    /* obj, name, int */
-    return opt_set(L, ps, IPPROTO_IP, IP_MULTICAST_TTL, 
-        (char *) &val, sizeof(val));
-}
-
-int opt_set_ip_multicast_if(lua_State *L, p_socket ps)
-{
-    const char *address = luaL_checkstring(L, 3);    /* obj, name, ip */
-    struct in_addr val;
-    val.s_addr = htonl(INADDR_ANY);
-    if (strcmp(address, "*") && !inet_aton(address, &val))
-        luaL_argerror(L, 3, "ip expected");
-    return opt_set(L, ps, IPPROTO_IP, IP_MULTICAST_IF, 
-        (char *) &val, sizeof(val));
-}
-
-int opt_get_ip_multicast_if(lua_State *L, p_socket ps)
-{
-    struct in_addr val;
-    socklen_t len = sizeof(val);
-    if (getsockopt(*ps, IPPROTO_IP, IP_MULTICAST_IF, (char *) &val, &len) < 0) {
-        lua_pushnil(L);
-        lua_pushstring(L, "getsockopt failed");
-        return 2;
-    }
-    lua_pushstring(L, inet_ntoa(val));
-    return 1;
-}
-
-int opt_set_ip_add_membership(lua_State *L, p_socket ps)
-{
-    return opt_setmembership(L, ps, IPPROTO_IP, IP_ADD_MEMBERSHIP);
-}
-
-int opt_set_ip_drop_membersip(lua_State *L, p_socket ps)
-{
-    return opt_setmembership(L, ps, IPPROTO_IP, IP_DROP_MEMBERSHIP);
-}
-
-<<<<<<< HEAD
-int opt_set_ip6_v6only(lua_State *L, p_socket ps)
-{
-    return opt_setboolean(L, ps, IPPROTO_IPV6, IPV6_V6ONLY);
-=======
 int opt_get_linger(lua_State *L, p_socket ps)
 {
     struct linger li;                      /* obj, name */
@@ -199,7 +149,52 @@
     lua_pushinteger(L, li.l_linger);
     lua_setfield(L, -2, "timeout");
     return 1;
->>>>>>> 195b2a74
+}
+
+int opt_set_ip_multicast_ttl(lua_State *L, p_socket ps)
+{
+    int val = (int) luaL_checknumber(L, 3);    /* obj, name, int */
+    return opt_set(L, ps, IPPROTO_IP, IP_MULTICAST_TTL, 
+        (char *) &val, sizeof(val));
+}
+
+int opt_set_ip_multicast_if(lua_State *L, p_socket ps)
+{
+    const char *address = luaL_checkstring(L, 3);    /* obj, name, ip */
+    struct in_addr val;
+    val.s_addr = htonl(INADDR_ANY);
+    if (strcmp(address, "*") && !inet_aton(address, &val))
+        luaL_argerror(L, 3, "ip expected");
+    return opt_set(L, ps, IPPROTO_IP, IP_MULTICAST_IF, 
+        (char *) &val, sizeof(val));
+}
+
+int opt_get_ip_multicast_if(lua_State *L, p_socket ps)
+{
+    struct in_addr val;
+    socklen_t len = sizeof(val);
+    if (getsockopt(*ps, IPPROTO_IP, IP_MULTICAST_IF, (char *) &val, &len) < 0) {
+        lua_pushnil(L);
+        lua_pushstring(L, "getsockopt failed");
+        return 2;
+    }
+    lua_pushstring(L, inet_ntoa(val));
+    return 1;
+}
+
+int opt_set_ip_add_membership(lua_State *L, p_socket ps)
+{
+    return opt_setmembership(L, ps, IPPROTO_IP, IP_ADD_MEMBERSHIP);
+}
+
+int opt_set_ip_drop_membersip(lua_State *L, p_socket ps)
+{
+    return opt_setmembership(L, ps, IPPROTO_IP, IP_DROP_MEMBERSHIP);
+}
+
+int opt_set_ip6_v6only(lua_State *L, p_socket ps)
+{
+    return opt_setboolean(L, ps, IPPROTO_IPV6, IPV6_V6ONLY);
 }
 
 /*=========================================================================*\
@@ -254,19 +249,10 @@
 static int opt_getboolean(lua_State *L, p_socket ps, int level, int name)
 {
     int val = 0;
-<<<<<<< HEAD
-    socklen_t len = sizeof(val);
-    if (getsockopt(*ps, level, name, (char *) &val, &len) < 0) {
-        lua_pushnil(L);
-        lua_pushstring(L, "getsockopt failed");
-        return 2;
-    }
-=======
     int len = sizeof(val);
     int err = opt_get(L, ps, level, name, (char *) &val, &len);
     if (err)
         return err;
->>>>>>> 195b2a74
     lua_pushboolean(L, val);
     return 1;
 }
