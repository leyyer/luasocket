--- conflicted
+++ resolved
@@ -68,14 +68,6 @@
 };
 
 /* socket option handlers */
-<<<<<<< HEAD
-static t_opt optset[] = {
-    {"keepalive",   opt_set_keepalive},
-    {"reuseaddr",   opt_set_reuseaddr},
-    {"tcp-nodelay", opt_set_tcp_nodelay},
-    {"ipv6-v6only", opt_set_ip6_v6only},
-    {"linger",      opt_set_linger},
-=======
 static t_opt optget[] = {
     {"keepalive",   opt_get_keepalive},
     {"reuseaddr",   opt_get_reuseaddr},
@@ -84,12 +76,12 @@
     {NULL,          NULL}
 };
 
-static t_opt opt[] = {
-    {"keepalive",   opt_keepalive},
-    {"reuseaddr",   opt_reuseaddr},
-    {"tcp-nodelay", opt_tcp_nodelay},
-    {"linger",      opt_linger},
->>>>>>> 195b2a74
+static t_opt optset[] = {
+    {"keepalive",   opt_set_keepalive},
+    {"reuseaddr",   opt_set_reuseaddr},
+    {"tcp-nodelay", opt_set_tcp_nodelay},
+    {"ipv6-v6only", opt_set_ip6_v6only},
+    {"linger",      opt_set_linger},
     {NULL,          NULL}
 };
 
