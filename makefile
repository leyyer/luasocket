--- conflicted
+++ resolved
@@ -4,57 +4,20 @@
 #------
 # Hopefully no need to change anything below this line
 #
-<<<<<<< HEAD
 all: $(PLAT)
-=======
-INSTALL_SOCKET_SHARE=$(INSTALL_TOP_SHARE)/socket
-INSTALL_SOCKET_LIB=$(INSTALL_TOP_LIB)/socket
-INSTALL_MIME_SHARE=$(INSTALL_TOP_SHARE)/mime
-INSTALL_MIME_LIB=$(INSTALL_TOP_LIB)/mime
 
-all clean all-unix:
-	cd src; $(MAKE) $@
-
-#------
-# Files to install
-#
-TO_SOCKET_SHARE:= \
-	http.lua \
-	url.lua \
-	tp.lua \
-	ftp.lua \
-	smtp.lua
->>>>>>> 195b2a74
-
-$(PLATS) none install local clean:
+$(PLATS) none install install-unix local clean:
 	@cd src; $(MAKE) $@
 
-test: dummy
+test:
 	lua test/hello.lua
 
-<<<<<<< HEAD
-.PHONY: dummy
-=======
-#------
-# Install LuaSocket according to recommendation
-#
-install: all
-	cd src; mkdir -p $(INSTALL_TOP_SHARE)
-	cd src; $(INSTALL_DATA) $(TO_TOP_SHARE) $(INSTALL_TOP_SHARE)
-	cd src; mkdir -p $(INSTALL_SOCKET_SHARE)
-	cd src; $(INSTALL_DATA) $(TO_SOCKET_SHARE) $(INSTALL_SOCKET_SHARE)
-	cd src; mkdir -p $(INSTALL_SOCKET_LIB)
-	cd src; $(INSTALL_EXEC) $(SOCKET_SO) $(INSTALL_SOCKET_LIB)/core.$(EXT)
-	#cd src; mkdir -p $(INSTALL_MIME_SHARE)
-	#cd src; $(INSTALL_DATA) $(TO_MIME_SHARE) $(INSTALL_MIME_SHARE)
-	cd src; mkdir -p $(INSTALL_MIME_LIB)
-	cd src; $(INSTALL_EXEC) $(MIME_SO) $(INSTALL_MIME_LIB)/core.$(EXT)
+install-both:
+	touch src/*.c
+	@cd src; $(MAKE) $(PLAT) LUAV=5.1
+	@cd src; $(MAKE) install-unix LUAV=5.1
+	touch src/*.c
+	@cd src; $(MAKE) $(PLAT) LUAV=5.2
+	@cd src; $(MAKE) install-unix LUAV=5.2
 
-install-unix: install all-unix
-	cd src; $(INSTALL_EXEC) $(UNIX_SO) $(INSTALL_SOCKET_LIB)/$(UNIX_SO)
-	cd src; $(INSTALL_EXEC) $(SERIAL_SO) $(INSTALL_SOCKET_LIB)/$(SERIAL_SO)
-
-#------
-# End of makefile
-#
->>>>>>> 195b2a74
+.PHONY: test
